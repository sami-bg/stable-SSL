"""Configuration classes specifying default parameters for stable-SSL."""

# # Author: Hugues Van Assel <vanasselhugues@gmail.com>
# #         Randall Balestriero <randallbalestriero@gmail.com>
# #
# # This source code is licensed under the license found in the
# # LICENSE file in the root directory of this source tree.

import logging
import lzma
import pickle
from dataclasses import dataclass, field
from pathlib import Path
from typing import Optional, Union

import hydra
import omegaconf
from hydra.core.hydra_config import HydraConfig


def collapse_nested_dict(
    cfg: Union[dict, object],
    level_separator: str = ".",
    _base_name: str = None,
    _flat_cfg: dict = None,
) -> dict:
    """Parse a Hydra config and make it readable for wandb (flatten).

    Parameters
    ----------
    cfg: Union[dict, object]
        The original (Hydra) nested dict.
    level_separator: str, optional
        The string to separate level names. Defaults to ".".
    _base_name: str, optional
        The parent string, used for recursion only, users should ignore.
        Defaults to None.
    _flat_cfg: dict, optional
        The flattened config, used for recursion only, users should ignore.
        Defaults to None.

    Returns
    -------
        dict: Flat config.
    """
    # INIT
    if _flat_cfg is None:
        _flat_cfg = {}
    if _base_name is None:
        _base_name = ""
    if isinstance(cfg, list) or isinstance(cfg, tuple):
        for i in range(len(cfg)):
            collapse_nested_dict(
                cfg[i],
                level_separator=level_separator,
                _base_name=_base_name + f"{level_separator}{i}",
                _flat_cfg=_flat_cfg,
            )
    elif isinstance(cfg, dict) or isinstance(cfg, omegaconf.dictconfig.DictConfig):
        for key in cfg:
            collapse_nested_dict(
                cfg[key],
                level_separator=level_separator,
                _base_name=_base_name + f"{level_separator}{key}",
                _flat_cfg=_flat_cfg,
            )
    else:
        if _base_name.startswith(level_separator):
            _base_name = _base_name[len(level_separator) :]
        _flat_cfg[_base_name] = cfg
    return _flat_cfg


def instanciate_config(cfg=None, debug_hash=None) -> object:
    """Instantiate the config and debug hash."""
    if debug_hash is None:
        assert cfg is not None
        print("Your debugging hash:", lzma.compress(pickle.dumps(cfg)))
    else:
        print("Using debugging hash")
        cfg = pickle.loads(lzma.decompress(debug_hash))
    trainer = hydra.utils.instantiate(
        cfg.trainer, _convert_="object", _recursive_=False
    )
    for key, value in cfg.items():
        if key == "trainer":
            continue
        logging.info(f"\t=> Adding user arg {key} to Trainer")
        if hasattr(trainer, key):
            raise ValueError(f"User arg {key} already exists in the Trainer {trainer}")
        setattr(trainer, key, value)
    return trainer


@dataclass
class HardwareConfig:
    """Configuration for the hardware parameters.

    Parameters
    ----------
    seed : int, optional
        Random seed for reproducibility. Default is None.
    float16 : bool, optional
        Whether to use mixed precision (float16) for training.
        Default is False.
    world_size : int, optional
        Number of processes participating in distributed training.
        Default is 1.
    device : str, optional
        The device to use for training. Default is "cuda" if available, else "cpu".
    """

    seed: Optional[int] = None
    float16: bool = False
    world_size: int = 1
    device: str = "cuda"


@dataclass
class LoggerConfig:
    """Configuration for logging and checkpointing during training or evaluation.

    Parameters
    ----------
    level : int, optional
        The logging level. Determines the threshold for what gets logged. Default is 20.
    metric : dict, optional
        A dictionary to store and log various metrics. Default is an empty dict.
<<<<<<< HEAD
    monitors : dict, optional
=======
    monitor : dict, optional
>>>>>>> 7c64d01a
        A dictionary to store and log various monitoring statistics.
        Default is an empty dict
    save_final_model : str or bool, optional
        Specifies whether to save the final trained model.
        If a name is provided, the final model will be saved with that name.
        Default is False.
    eval_every_epoch : int, optional
        The frequency (in epochs) at which the model will be evaluated.
        For example, if set to 1, evaluation occurs every epoch. Default is 1.
    log_every_step : int, optional
        The frequency (in training steps) at which to log intermediate metrics.
        For example, if set to 1, logs occur every step. Default is 1.
    checkpoint_frequency : int, optional
        The frequency (in epochs) at which model checkpoints are saved.
        For example, if set to 10, a checkpoint is saved every 10 epochs.
        Default is None.
    checkpoint_model_only : bool, optional
        Whether to save only the model weights (True) or save additional training state
        (False) during checkpointing. Default is True.
    dump_path : pathlib.Path, optional
        The path where output is dumped. Defaults to Hydra's runtime output directory.
    wandb : bool or dict or None, optional
        Configuration for Weights & Biases logging.
        If `True`, it will be converted to an empty dictionary and default keys will be
        filled in if `rank == 0`. Default is None.
        See :mod:`stable_ssl.config.WandbConfig`
        for the full list of parameters and their defaults.
    """

    level: int = 20
<<<<<<< HEAD
    metrics: dict = field(default_factory=dict)
    monitors: dict = field(default_factory=dict)
=======
    metric: dict = field(default_factory=dict)
    monitor: dict = field(default_factory=dict)
>>>>>>> 7c64d01a
    save_final_model: Union[str, bool] = False
    eval_every_epoch: int = 1
    log_every_step: int = 1
    checkpoint_frequency: Optional[int] = None
    checkpoint_model_only: bool = True
    dump_path: Path = field(
        default_factory=lambda: Path(HydraConfig.get().runtime.output_dir)
    )
    wandb: Union[bool, dict, None] = None


@dataclass
class WandbConfig:
    """Configuration for the Weights & Biases logging.

    Parameters
    ----------
    dir : pathlib.Path, optional
        The path where output is dumped. Defaults to Hydra's runtime output directory.
    entity : str, optional
        Name of the (Weights & Biases) entity. Default is None.
    project : str, optional
        Name of the (Weights & Biases) project. Default is None.
    name : str, optional
        Name of the Weights & Biases run. Default is None.
    id : str, optional
        ID of the Weights & Biases run. Default is None.
    tags : list, optional
        List of tags for the Weights & Biases run. Default is None.
    group : str, optional
        Group for the Weights & Biases run. Default is None.
    """

    dir: str = field(
        default_factory=lambda: str(Path(HydraConfig.get().runtime.output_dir))
    )
    entity: Optional[str] = None
    project: Optional[str] = None
    name: Optional[str] = None
    id: Optional[str] = None
    tags: Optional[list] = None
    group: Optional[str] = None


@dataclass
class OptimConfig:
    """Configuration for the optimization parameters.

    Parameters
    ----------
    optimizer : dict
        Configuration for the optimizer.
    scheduler : dict
        Configuration for the learning rate scheduler.
    epochs : int, optional
        Number of epochs to train the model. Default is 1000.
    max_steps : int, optional
        Maximum number of steps to train the model. Default is -1.
        If negative, the models trains on the full dataset.
        If it is between 0 and 1, it represents the fraction of the dataset to train on.
    accumulation_steps : int, optional
        Number of steps to accumulate gradients before updating the model.
        Default is 1.
    grad_max_norm : float, optional
        Maximum norm of the gradients. If None, no clipping is applied.
        Default is None.
    """

    optimizer: dict
    scheduler: dict
    epochs: int = 1000
    max_steps: int = -1
    accumulation_steps: int = 1
    grad_max_norm: Optional[float] = None<|MERGE_RESOLUTION|>--- conflicted
+++ resolved
@@ -126,11 +126,7 @@
         The logging level. Determines the threshold for what gets logged. Default is 20.
     metric : dict, optional
         A dictionary to store and log various metrics. Default is an empty dict.
-<<<<<<< HEAD
-    monitors : dict, optional
-=======
     monitor : dict, optional
->>>>>>> 7c64d01a
         A dictionary to store and log various monitoring statistics.
         Default is an empty dict
     save_final_model : str or bool, optional
@@ -161,13 +157,8 @@
     """
 
     level: int = 20
-<<<<<<< HEAD
-    metrics: dict = field(default_factory=dict)
-    monitors: dict = field(default_factory=dict)
-=======
     metric: dict = field(default_factory=dict)
     monitor: dict = field(default_factory=dict)
->>>>>>> 7c64d01a
     save_final_model: Union[str, bool] = False
     eval_every_epoch: int = 1
     log_every_step: int = 1
