import copy
import json
import signal
from datetime import timedelta
from pathlib import Path
from typing import Union

import hydra
import lightning
import lightning as pl
import pandas as pd
import submitit
from lightning.pytorch.callbacks import ModelCheckpoint
from lightning.pytorch.utilities.rank_zero import rank_zero_only
from loguru import logger as logging
from omegaconf import DictConfig, OmegaConf, open_dict
import os
from . import WANDB_AVAILABLE

if WANDB_AVAILABLE:
    import wandb
else:
    wandb = None

from .utils import get_required_fn_parameters


class Manager(submitit.helpers.Checkpointable):
    """Manages training with logging, scheduling, and checkpointing support.

    Args:
        trainer (Union[dict, DictConfig, pl.Trainer]): PyTorch Lightning trainer configuration or instance.
        module (Union[dict, DictConfig, pl.LightningModule]): Lightning module configuration or instance.
        data (Union[dict, DictConfig, pl.LightningDataModule]): Data module configuration or instance.
        seed (int, optional): Random seed for reproducibility. Defaults to None.
        ckpt_path (str, optional): Path to checkpoint for resuming training. Defaults to "last.
    """

    def __init__(
        self,
        trainer: Union[dict, DictConfig, pl.Trainer],
        module: Union[dict, DictConfig, pl.LightningModule],
        data: Union[dict, DictConfig, pl.LightningDataModule],
        seed: int = None,
        ckpt_path: str = None,
    ):
        # This is the state that will be saved by `checkpoint`
        # we do deepcopy in case the user changes things after
        # padding the dicts (since it will be a copy by reference)
        if seed is None:
            logging.warning(
                "User didn't specify seed, runs won't be exactly reproducible!"
            )

        if type(trainer) is dict:
            trainer = OmegaConf.create(trainer)
        if type(trainer) is DictConfig:
            self.trainer: DictConfig = copy.deepcopy(trainer)
            logging.debug("\t● trainer config saved ✅")
        elif isinstance(trainer, pl.Trainer):
            self.trainer = trainer
            logging.debug("\t● trainer already instantiated ✅")
        else:
            raise ValueError(
                f"`trainer` must be a dict, DictConfig or pl.Trainer, not {type(trainer)}"
            )

        if type(module) is dict:
            module = OmegaConf.create(module)
        if type(module) is DictConfig:
            self.module: DictConfig = copy.deepcopy(module)
            logging.debug("\t● module config saved ✅")
        elif isinstance(module, pl.LightningModule):
            self.module = module
            logging.debug("\t● module already instantiated ✅")
        else:
            raise ValueError(
                f"`module` must be a dict, DictConfig or pl.LightningModule, not {type(module)}"
            )

        if type(data) is dict:
            data = OmegaConf.create(data)
        if type(data) is DictConfig:
            self.data: DictConfig = copy.deepcopy(data)
            logging.debug("\t● data config saved ✅")
        elif isinstance(data, pl.LightningDataModule):
            self.data = data
            logging.debug("\t● data already instantiated ✅")
        else:
            raise ValueError(
                f"`data` must be a dict, DictConfig or pl.LightningDataModule, not {type(data)}"
            )

        self.seed = seed
        if ckpt_path is not None:
            self.ckpt_path = Path(ckpt_path).with_suffix(".ckpt").resolve()
        else:
            self.ckpt_path = None
        # self.slurm_requeue_signal = slurm_requeue_signal

    @rank_zero_only
    def init_and_sync_wandb(self):
        # only useful with wandb
        # to set any non-given variable to the DictConfig
        # so that we can resume on requeue

        # this override is only useful if receiving parameters
        # from wandb e.g. using wandb sweep. We retrieve them and
        # requeue with those instead of user args
        self.override = []
        if isinstance(
            self.trainer.logger, lightning.pytorch.loggers.logger.DummyLogger
        ):
            logging.info("📈📈📈 DummyLogger already setup, skipping init 📈📈📈")
            return
        elif isinstance(
            self.trainer.logger, lightning.pytorch.loggers.tensorboard.TensorBoardLogger
        ):
            logging.info("📈📈📈 TensorBoardLogger already setup, skipping init 📈📈📈")
            logging.info(f"📈📈📈 root_dir={self.trainer.logger.root_dir} 📈📈📈")
            logging.info(f"📈📈📈 save_dir={self.trainer.logger.save_dir} 📈📈📈")
            logging.info(f"📈📈📈 log_dir={self.trainer.logger.log_dir} 📈📈📈")
            return
        elif isinstance(
            self.trainer.logger, lightning.pytorch.loggers.csv_logs.CSVLogger
        ):
            logging.info("📈📈📈 CSVLogger already setup, skipping init 📈📈📈")
            logging.info(f"📈📈📈 root_dir={self.trainer.logger.root_dir} 📈📈📈")
            logging.info(f"📈📈📈 save_dir={self.trainer.logger.save_dir} 📈📈📈")
            logging.info(f"📈📈📈 log_dir={self.trainer.logger.log_dir} 📈📈📈")
            return
        elif isinstance(
            self.trainer.logger, lightning.pytorch.loggers.wandb.WandbLogger
        ):
            logging.info("📈📈📈 WandbLogger already setup, skipping init 📈📈📈")
            logging.info(f"📈📈📈 init={self.trainer.logger._wandb_init} 📈📈📈")
            return
        elif self.trainer.logger is None:
            logging.warning("📈📈📈 No logger used! 📈📈📈")
            return

        if "wandb" not in self.trainer.logger._target_.lower():
            return
        logging.info("📈📈📈 Using Wandb 📈📈📈")
        exp = self._trainer.logger.experiment
        with open_dict(self.trainer):
            prefix = "\t\t● config's "
            for name in ["entity", "project", "name", "id"]:
                cfg_value = self.trainer.logger.get(name, None)
                w_value = getattr(exp, name)
                if cfg_value == w_value:
                    logging.info(f"{prefix}{name} ({cfg_value}) left as-is ✅")
                    continue
                self.override.append(f"++manager.trainer.logger.{name}={w_value}")
                logging.info(f"{prefix}{name} ({cfg_value}) updated to {w_value} ✅")
                # setattr(self.trainer.logger, name, w_value)
                self.trainer.logger[name] = w_value
            if self.trainer.logger.get("resume", None):
                logging.info(f"{prefix}`resume` already set to `allow`! ✅")
            else:
                self.override.append("++manager.trainer.logger.resume=allow")
                self.trainer.logger.resume = "allow"
                logging.info(f"{prefix}`resume` set to `allow` for subsequent runs ✅")

        # we defer adding the config to later
        # to make sure we use the possibly given
        # sweep config
        # if self.logger.get("config", None) is not None:
        #     # this will be a nested dict
        #     config = OmegaConf.to_container(self.logger.config, resolve=True)
        #     # now we flatten
        #     config = pd.json_normalize(config, sep="_")
        #     config = config.to_dict(orient="records")[0]
        #     logging.info(f"\tflattening Hydra's config for Wandb ✅")
        #     self.logger.config = None
        # else:
        #     config = None

        if exp.offline:
            previous_run = self._wandb_previous_dir()
            logging.info(f"\t\tFound a previous run ({previous_run}), reusing config")
            with open(previous_run / "files/wandb-config.json", "r") as f:
                last_config = json.load(f)
            # at most last_config has an extra `ckpt_path`
            exp.config.update(last_config)
            logging.info("\t\treloaded!")
        elif WANDB_AVAILABLE and wandb.run and len(wandb.config.keys()):
            logging.info("\t\ta Wandb™ config is provided, not uploading Hydra's:")
            # TODO: make Wandb parameters the trainer one
            # for key, value in wandb.config.items():
            #     # need to handle the fact that our base configs have a _
            #     # and users wouldn't provide that
            #     accessor = key.split(".")
            #     if accessor[0] == "trainer":
            #         accessor = accessor[1:]
            #     if accessor[0] in [
            #         "data",
            #         "module",
            #         "hardware",
            #         "loss",
            #         "metric",
            #         "optim",
            #     ]:
            #         if "_" != accessor[0][0]:
            #             accessor[0] = "_" + accessor[0]
            #     key = ".".join(accessor)
            #     try:
            #         original = rgetattr(self, key)
            #         rsetattr(self, key, value)
            #         assert rgetattr(self, key) == value
            #         logging.info(
            #             f"\t\t\toverriding: {key} from {original} to {value} ✅"
            #         )
            #     except Exception as e:
            #         logging.error(f"❌ Error while trying to override {key} ❌")
            #         raise e
        else:
            logging.info("\tWandb's config is empty, using Hydra's 📤")
            config = dict(
                trainer=OmegaConf.to_container(self.trainer, resolve=True),
                module=OmegaConf.to_container(self.module, resolve=True),
                data=OmegaConf.to_container(self.data, resolve=True),
            )
            config = pd.json_normalize(config, sep=".")
            config = config.to_dict(orient="records")[0]
            while True:
                logging.info("\t\tflattening one level of Hydra's config) 📤")
                valid = True
                for k in list(config.keys()):
                    if type(config[k]) is list:
                        valid = False
                        for i, j in enumerate(config[k]):
                            config[f"{k}.{i}"] = j
                        del config[k]
                config = pd.json_normalize(config, sep=".")
                config = config.to_dict(orient="records")[0]
                if valid:
                    break
            logging.info(f"\tFinal Hydra's config has {len(config)} items) 📤")
            if WANDB_AVAILABLE and wandb.run:
                wandb.config.update(config)
            # TODO: should we updated the config to the DictConfig too for next run to check?
            # with open_dict(self.logger):
            #     self.trainer.logger.config = config

    @property
    def instantiated_module(self):
        if not isinstance(self.module, pl.LightningModule):
            logging.info("\t● instantiating pl_module...")
            # with self._trainer.init_module():
            self._instantiated_module = hydra.utils.instantiate(
                self.module, _convert_="object"
            )
            logging.info("\t● module instantiated ✅")
        else:
            self._instantiated_module = self.module
        return self._instantiated_module

    @property
    def instantiated_data(self):
        if not isinstance(self.data, pl.LightningDataModule):
            self._instantiated_data = hydra.utils.instantiate(
                self.data, _convert_="object", _recursive_=False
            )
            logging.info("\t● data instantiated ✅")
        else:
            self._instantiated_data = self.data
        return self._instantiated_data

    def __call__(self):
        logging.info(f"📁📁📁 CURRENT WORKING DIR: {Path().resolve()} 📁📁📁")
        logging.info(f"🌱🌱🌱 SEEDING EVERYTHING with {self.seed=} 🌱🌱🌱")
        pl.seed_everything(self.seed, workers=True)
        if isinstance(self.trainer, pl.Trainer):
            self._trainer = self.trainer
        else:
            if "callbacks" in self.trainer:
                logging.info("\t● instantiating callbacks...")
                callbacks = hydra.utils.instantiate(
                    self.trainer.callbacks, _convert_="object"
                )
                for i, callback in enumerate(callbacks):
                    if not callable(callback):
                        continue
                    assert ["pl_module"] == get_required_fn_parameters(callback)
                    callbacks[i] = callback(pl_module=self.instantiated_module)
                logging.info("\t● callbacks instantiated ✅")
                del self.trainer.callbacks

            else:
                callbacks = []

            # we use the following partial to give our init callbacks manually since otherwise
            # hydra instantiate throws an error
            self._trainer = hydra.utils.instantiate(
                self.trainer, _convert_="object", _partial_=True
            )
            self._trainer = self._trainer(callbacks=callbacks)
            if not isinstance(self._trainer, pl.Trainer):
                raise ValueError("`trainer` should be a Trainer")
            logging.info("\t● trainer instantiated ✅")

<<<<<<< HEAD
=======
        # Auto-detect TeacherStudentWrapper and add callback if needed
        # This runs AFTER trainer is set up, regardless of how it was created
        from .callbacks.teacher_student import TeacherStudentCallback

        needs_teacher_student = False
        for module in self.instantiated_module.modules():
            if hasattr(module, "update_teacher") and hasattr(module, "teacher"):
                needs_teacher_student = True
                break

        if needs_teacher_student:
            # Check if TeacherStudentCallback is already in the list
            has_ts_callback = any(
                isinstance(cb, TeacherStudentCallback) for cb in self._trainer.callbacks
            )
            if not has_ts_callback:
                logging.info(
                    "\t● Auto-detected TeacherStudentWrapper, adding TeacherStudentCallback ✅"
                )
                self._trainer.callbacks.append(TeacherStudentCallback())

>>>>>>> e105c448
        self.init_and_sync_wandb()
        logging.info("\t● logger updated accordingly ✅")

        logging.info("\t● 👂👂👂 SIGNALS HANDLERS 👂👂👂")
        logging.info(f"\t\t- SIGUSR1: `{signal.getsignal(signal.SIGUSR1)}`")
        logging.info(f"\t\t- SIGUSR2: `{signal.getsignal(signal.SIGUSR2)}`")
        logging.info(f"\t\t- SIGCONT: `{signal.getsignal(signal.SIGCONT)}`")
        logging.info(f"\t\t- SIGTERM: `{signal.getsignal(signal.SIGTERM)}`")

        logging.info("\t● 📞📞📞 CALLBACKS 📞📞📞")
        logging.info(f"\t\t - we found {len(self._trainer.callbacks)} callbacks")
        if "SLURM_JOB_ID" in os.environ and self.ckpt_path is None:
            logging.warning(
                "Using SLURM but no ckpt_path, if requeued it will start from scratch"
            )
            logging.warning("Consider passing a value to the Manager's `ckpt_path` ")
        else:
            self._configure_checkpointing(self._trainer, self.ckpt_path)

        if self.ckpt_path is not None and self.ckpt_path.is_file():
            ckpt_path = str(self.ckpt_path)
        elif self.ckpt_path is not None and not self.ckpt_path.is_file():
            logging.warning(
                f"{self.ckpt_path} specified, but does not exist, using None for now!"
            )
            ckpt_path = None
        else:
            ckpt_path = None

        logging.info(f"📣📣📣 CALLING trainer.fit with {ckpt_path=} 📣📣📣")
        self._trainer.fit(
            self.instantiated_module,
            datamodule=self.instantiated_data,
            ckpt_path=ckpt_path,
        )
        self._dump_wandb_data()

    def validate(self):
        logging.info("📣📣📣 CALLING trainer.validate 📣📣📣")

        self._trainer.validate(
            self.instantiated_module, datamodule=self.instantiated_data
        )
        self._dump_wandb_data()

    def predict(self):
        logging.info("📣📣📣 CALLING trainer.predict 📣📣📣")

        self._trainer.predict(
            self.instantiated_module, datamodule=self.instantiated_data
        )
        self._dump_wandb_data()

    def test(self):
        logging.info("📣📣📣 CALLING trainer.test 📣📣📣")

        self._trainer.test(self.instantiated_module, datamodule=self.instantiated_data)
        self._dump_wandb_data()
        # wandb.finish()
        # logging.info(f"closing wandb 🗑️")
        # cfg = wandb.run.config.as_dict()
        # return cfg, module.info

    @rank_zero_only
    def _dump_wandb_data(self):
        if not WANDB_AVAILABLE or wandb.run is None or not wandb.run.offline:
            return

        # Print the summary
        logging.info("Summary:")
        summary_dict = wandb.run.summary._as_dict()
        logging.info(json.dumps(summary_dict, indent=2))
        fname = Path(wandb.run.dir) / "wandb-summary.json"
        if fname.is_file():
            raise RuntimeError(f"Summary file already exists {fname}")
        with open(fname, "w") as f:
            json.dump(summary_dict, f)
        logging.info(f"\t● Saved summary at {fname} ✅")
        fname = Path(wandb.run.dir) / "wandb-config.json"
        if fname.is_file():
            raise RuntimeError(f"Config file already exists {fname}")
        with open(fname, "w") as f:
            json.dump(wandb.run.config.as_dict(), f)
        logging.info(f"\t● Saved config at {fname} ✅")

    def _wandb_previous_dir(self):
        if not WANDB_AVAILABLE or not wandb.run:
            return None
        # to remove the /files
        path = Path(wandb.run.dir).parent
        logging.info(f"\t\t● fetching previous Wandb runs from {path.parent} ✅")
        # this will be of the form
        # offline-run-20250413_025716-p8117tgi
        runs = list(path.parent.glob(f"offline-run-*-{wandb.run.id}"))
        logging.info(f"\t\t● found {len(runs)} run(s):")
        runs = sorted(runs)
        for run in runs:
            logging.info(f"\t\t\t● {run.name}")
        assert runs[-1] == path
        if len(runs) == 1:
            return None
        return runs[-2]

    def save_checkpoint(
        self, path: str = None, upload_wandb: bool = False, verbose=True
    ):
        # TODO: figure out how to flush logging in subprocess
        if verbose:
            print("Entering checkpoint method", flush=True)
        if path is None:
            path = (Path() / "checkpoint.ckpt").resolve()
            if verbose:
                print(f"\t● saving checkpoint to local path {path} ⏳", flush=True)
        else:
            path = Path(path)
            if not path.parent.is_dir():
                path.parent.mkdir(parents=True)
            if verbose:
                print(f"\t● saving checkpoint to user's path {path} ⏳", flush=True)
        self._trainer.save_checkpoint(str(path))
        if verbose:
            print("\t● checkpoint saved ✅", flush=True)
        if upload_wandb:
            self._upload_checkpoint_for_requeue(path)

    @rank_zero_only
    def _upload_checkpoint_for_requeue(self, ckpt_path):
        # if "ckpt_path" in wandb.run.config:
        #     ckpt_path = Path(wandb.run.config["ckpt_path"])
        #     print(f"\t● `ckpt_path` already in config, updating it!", flush=True)

        # else:
        #     ckpt_path = Path(wandb.run.dir) / "checkpoint.ckpt"
        #     print(f"\t● `ckpt_path` set to {ckpt_path}!", flush=True)

        if WANDB_AVAILABLE and wandb.run and not wandb.run.offline:
            print("\t● Wandb used and online:", flush=True)
            artifact = wandb.Artifact("requeue_checkpoint", "model")
            artifact.add_file(str(ckpt_path))
            artifact.ttl = timedelta(days=30)
            print("\t\t● artifact created ✅", flush=True)
            wandb.run.log_artifact(artifact)
            print("\t\t● artifact logged ✅", flush=True)
            ckpt_path.unlink()
            print("\t\t● local checkpoint deleted ✅", flush=True)
        else:
            print("\t● Wandb used and offline:", flush=True)
            if WANDB_AVAILABLE and wandb.run:
                wandb.run.config.update({"ckpt_path": str(ckpt_path.resolve())})
            print("\t● `ckpt_path` added to Wandb config ✅", flush=True)
        # for offline case
        self._dump_wandb_data()

    @staticmethod
    def _matches_template(ckpt_name: str, callback: ModelCheckpoint) -> bool:
        """Checks if a concrete checkpoint filename could have been generated by a callback's template.

        This is a heuristic that handles two cases:
        1.  Guaranteed Match: Checks if the name is 'last.ckpt' and the callback has `save_last=True`.
        2.  Template Match: Checks if all metric keys from the filename template (e.g., "epoch", "step")
            are present in the concrete checkpoint name (e.g., "epoch=10-step=5000.ckpt").

        Args:
            ckpt_name: The concrete filename (e.g., "last.ckpt", "epoch=1-step=100.ckpt").
            callback: The ModelCheckpoint callback instance.

        Returns:
            True if the name is a plausible match, False otherwise.
        """
        import re

        # Case 1: guaranteed `last.pt` case
        ckpt_stem = Path(ckpt_name).stem

        # the user can customize the name for the last checkpoint, so use the callback's property
        if ckpt_stem == callback.CHECKPOINT_NAME_LAST:
            # If the user's path is 'last.ckpt', the callback MUST have `save_last` enabled.
            return bool(callback.save_last)

        # Case 2: versioned `last.pt` case
        if (
            ckpt_stem.startswith(f"{callback.CHECKPOINT_NAME_LAST}-v")
            and callback.save_last
        ):
            return True

        # Case 3: templated filename case
        # Get the template from the callback, using the default if not set.
        template = (
            callback.filename or "{epoch}" + callback.CHECKPOINT_JOIN_CHAR + "{step}"
        )

        # Find all unique metric keys within the template string (e.g., from "{epoch}-{val_loss:.2f}")
        # This regex finds the name inside the curly braces, ignoring any formatting specs.
        template_keys = set(re.findall(r"\{([a-zA-Z0-9_/-]+)", template))

        # If the template has no keys, we can't perform a match, so we assume it's valid if the dir matches.
        if not template_keys:
            return True

        # Check if all keys from the template appear in the concrete filename in the format "key=...".
        # This is how PyTorch Lightning formats them by default.
        filename_keys = set()
        for part in ckpt_stem.split(callback.CHECKPOINT_JOIN_CHAR):
            if callback.CHECKPOINT_EQUALS_CHAR in part:
                filename_keys.add(part.split(callback.CHECKPOINT_EQUALS_CHAR)[0])

        return template_keys == filename_keys

    def _configure_checkpointing(self) -> None:
        """Analyzes user configuration for checkpointing and ensures it's set up correctly.

        This function is designed to handle four primary user scenarios by inspecting
        the state of the Trainer's callbacks and the `ckpt_path` provided to the Manager.
        It provides informative logs for each case and can add a `ModelCheckpoint`
        callback as a safety net if needed.

        Args:
            trainer: The PyTorch Lightning Trainer instance whose callbacks will be checked and
                    potentially modified.
            ckpt_path: The checkpoint path provided to the Manager, which indicates the user's
                    intent to resume from or save to a specific file.
        """
        logging.info("\t● 📞📞📞 CHECKPOINTING SETUP 📞📞📞")
        trainer = self._trainer
        ckpt_path = self.ckpt_path

        # This flag checks if the user *explicitly* added any ModelCheckpoint
        # instance in their configuration. It runs before Lightning's potential
        # default callback is added.
        is_mc_explicitly_configured = any(
            isinstance(cb, pl.pytorch.callbacks.ModelCheckpoint)
            for cb in trainer.callbacks
        )

        # This flag checks if any of the *explicitly added* callbacks are configured
        # to save to the directory containing the specific path the Manager cares about.
        is_manager_path_handled_by_callback = False
        is_slurm_job = "SLURM_JOB_ID" in os.environ

        if is_mc_explicitly_configured and ckpt_path:
            for callback in trainer.callbacks:
                if isinstance(callback, ModelCheckpoint):
                    # manually resolve the directory path the callback will use.
                    resolved_dirpath = Path(
                        callback._ModelCheckpoint__resolve_ckpt_dir(trainer)
                    ).resolve()

                    if ckpt_path.parent == resolved_dirpath and self._matches_template(
                        ckpt_path.name, callback
                    ):
                        is_manager_path_handled_by_callback = True
                        break

        # Case 1: Intentional ckpt_path, correct callback passed in - do nothing
        if ckpt_path is not None and is_manager_path_handled_by_callback:
            logging.info(
                f"\t\t Checkpoint: `manager.ckpt_path` ({ckpt_path}) is set and a matching `ModelCheckpoint` callback was found to be saving to the same directory."
            )
            if is_slurm_job:
                logging.info(
                    "\t\t This setup is ready for SLURM preemption and requeueing."
                )

        # Case 2: Intentional ckpt_path, but no callback found - assume the user forgot and add a callback
        elif ckpt_path is not None and not is_manager_path_handled_by_callback:
            logging.warning(
                f"\t\t Checkpoint mismatch: `manager.ckpt_path` ({ckpt_path}) was provided, but no matching `ModelCheckpoint` callback was found."
            )
            logging.warning(
                "\t\t Automatically creating a `ModelCheckpoint` to save to the specified path to prevent data loss."
            )

            saver = ModelCheckpoint(
                dirpath=str(ckpt_path.parent),
                filename=ckpt_path.with_suffix("").name,
                save_last=False,  # be explicit, last.ckpt is a special case
                save_on_train_epoch_end=True,
                verbose=True,
                enable_version_counter=False,
            )
            trainer.callbacks.append(saver)
            logging.warning(
                "\t\t - Automatic `ModelCheckpoint` callback has been added to the trainer."
            )

        # Case 3: No checkpoint, but with ModelCheckpoint callback - assume we are training from scratch.
        elif ckpt_path is None and is_mc_explicitly_configured:
            logging.info(
                "\t\t Checkpointing: A user-defined `ModelCheckpoint` callback was found. It will be used for saving checkpoints."
            )
            logging.info(
                "\t\t The `Manager` will not manage resuming from a specific path as `manager.ckpt_path` was not provided."
            )
            if is_slurm_job:
                logging.warning(
                    "\t\t SLURM WARNING: Since `manager.ckpt_path` is not set, this job will restart from scratch if requeued, even though checkpoints are being saved elsewhere."
                )

        # Case 4: No checkpoint and no ModelCheckpoint callback - assume we are training without saving checkpoints
        elif ckpt_path is None and not is_mc_explicitly_configured:
            logging.info(
                "\t\t No Checkpointing: No `manager.ckpt_path` was provided and no `ModelCheckpoint` callback was found."
            )
            logging.info("\t\t The model will not be saved during this run.")
            if is_slurm_job:
                logging.error(
                    "\t\t CRITICAL SLURM WARNING: This job will lose all progress if it is preempted or requeued. It is highly recommended to configure checkpointing."
                )<|MERGE_RESOLUTION|>--- conflicted
+++ resolved
@@ -300,8 +300,7 @@
                 raise ValueError("`trainer` should be a Trainer")
             logging.info("\t● trainer instantiated ✅")
 
-<<<<<<< HEAD
-=======
+
         # Auto-detect TeacherStudentWrapper and add callback if needed
         # This runs AFTER trainer is set up, regardless of how it was created
         from .callbacks.teacher_student import TeacherStudentCallback
@@ -323,7 +322,6 @@
                 )
                 self._trainer.callbacks.append(TeacherStudentCallback())
 
->>>>>>> e105c448
         self.init_and_sync_wandb()
         logging.info("\t● logger updated accordingly ✅")
 
