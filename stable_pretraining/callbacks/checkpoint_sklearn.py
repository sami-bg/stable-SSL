--- conflicted
+++ resolved
@@ -129,14 +129,7 @@
             trainer.logger._id = wandb_id
             # trainer.logger._checkpoint_name = checkpoint["wandb_checkpoint_name"]
             logging.info("Updated Wandb parameters: ")
-<<<<<<< HEAD
-            logging.info(f"\t- project={trainer.logger._project}")
-            logging.info(f"\t- _save_dir={trainer.logger._save_dir}")
-            logging.info(f"\t- name={trainer.logger._name}")
-            logging.info(f"\t- id={trainer.logger._id}")
-=======
             # logging.info(f"\t- project={trainer.logger._project}")
             # logging.info(f"\t- _save_dir={trainer.logger._save_dir}")
             # logging.info(f"\t- name={trainer.logger._name}")
-            # logging.info(f"\t- id={trainer.logger._id}")
->>>>>>> 00e6c118
+            # logging.info(f"\t- id={trainer.logger._id}")